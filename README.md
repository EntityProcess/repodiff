
# RepoDiff

<<<<<<< HEAD
**RepoDiff** is a tool designed to simplify code reviews by generating comprehensive git diffs between two commits or branches. It allows you to configure diff options based on file paths, optimizing the output for consumption by large language models (LLMs).
=======
**GitDiff4LLM** is a tool designed to simplify code reviews by generating dynamic git diffs between two commits or branches. It allows you to configure diff options based on file paths, optimizing the output for consumption by large language models (LLMs).
>>>>>>> a3b2130c

## Features

- Generate diffs between two commits or branches with customizable options.
- Supports customized diff options depending on file type.
- Combines diffs into a single file.
- Calculates token counts for estimating the query cost for LLMs.

## Usage

You can either provide commit hashes to compare directly, or use the -b option to compare the latest commit in the current branch with the latest common commit in another branch (e.g., `master`). You can also specify an output file, or let the script default to the system's temporary directory if no output file is provided.

### Compare Latest Commit with Another Branch

To compare the latest commit in the current branch with the latest common commit in another branch (e.g., `master`), use the `-b` option:
```bash
repodiff -b <branch> [-o /path/to/output_file.txt]
```

**Example:** 
Compare the latest commit in the current branch with the latest common commit in master, and write the result to a default file in the system's temporary directory

```bash
repodiff -b master
```

### Compare Two Commits

```bash
repodiff -c1 <commit1> -c2 <commit2> [-o /path/to/output_file.txt]
```

* `-c1`, `--commit1`: First commit hash.
* `-c2`, `--commit2`: Second commit hash.
* `-o`, `--output_file`: (Optional) Path to the output file. If not provided, the diff will be written to a default file in the system's temporary directory.

### Configuring Diff Options

You can customize the diff options using a `config.json` file. This allows you to apply different diff strategies depending on the file path.

For example:

```bash
{
  "tiktoken_model": "gpt-4o",
  "diffs": [
    ["-U50", "--ignore-all-space", "--", ":!*Test*"],
    ["-U20", "--ignore-all-space", "--", "*Test*"]
  ]
}
```

Explanation of the options:

* `tiktoken_model`: This specifies the language model you're using (for example, gpt-4o), which helps estimate how many tokens the output will contain.
* `diffs`: This is a list of different comparison rules. Each rule has settings that control how Git compares the files:
    * `-U50`: Show 50 lines of context around changes (default is 3 lines).
    * `--ignore-all-space`: Ignore spaces when comparing files (useful when whitespace changes don't matter).
    * `--`: Signals the end of options and the start of file patterns.
    * `:!*Test*`: Exclude files with Test in their path.
    * `*Test*`: Include only files with Test in their path.

This setup means:
* For most files, it shows a larger context (50 lines around each change) and ignores spaces.
* For test files (*Test*), it shows fewer lines of context (20 lines) and also ignores spaces.

## Prerequisites

- **PowerShell (Windows Only)**: If you're using Windows, you need to run the script in PowerShell. The pattern matching functionality in the script will not work properly in Command Prompt (`cmd`).
- **Python 3.x**: Ensure Python is installed on your system.

## Installation

### Option 1: Download the Executable

1. Go to the [Releases](https://github.com/EntityProcess/RepoDiff/releases) page.
2. Download the latest version of the `repodiff.exe` executable.
3. Move the `repodiff.exe` file to a directory included in your system's `PATH`.

### Option 2: Build the Executable Yourself

Clone the repository and navigate to the directory:

```bash
git clone https://github.com/EntityProcess/RepoDiff.git
cd RepoDiff
```

Install PyInstaller by running the following command:

```bash
pip install pyinstaller
```

Generate the executable by running `build.bat`.

Add `./RepoDiff/dist` to your `PATH` environmental variable.

## Contributing

Contributions are welcome! Please feel free to submit a pull request or open an issue for any bugs or feature requests.<|MERGE_RESOLUTION|>--- conflicted
+++ resolved
@@ -1,11 +1,7 @@
 
 # RepoDiff
 
-<<<<<<< HEAD
-**RepoDiff** is a tool designed to simplify code reviews by generating comprehensive git diffs between two commits or branches. It allows you to configure diff options based on file paths, optimizing the output for consumption by large language models (LLMs).
-=======
-**GitDiff4LLM** is a tool designed to simplify code reviews by generating dynamic git diffs between two commits or branches. It allows you to configure diff options based on file paths, optimizing the output for consumption by large language models (LLMs).
->>>>>>> a3b2130c
+**RepoDiff** is a tool designed to simplify code reviews by generating dynamic git diffs between two commits or branches. It allows you to configure diff options based on file paths, optimizing the output for consumption by large language models (LLMs).
 
 ## Features
 
